--- conflicted
+++ resolved
@@ -10,17 +10,10 @@
 
 [dependencies]
 fvm = { version = "0.7.1", path = "../../fvm", default-features = false }
-<<<<<<< HEAD
-fvm_shared = { version = "0.6.0", path = "../../shared" }
-fvm_ipld_hamt = { version = "0.5.0", path = "../../ipld/hamt"}
-fvm_ipld_amt = { version = "0.4.0", path = "../../ipld/amt"}
-fvm_ipld_car = { version = "0.4.0", path = "../../ipld/car" }
-=======
 fvm_shared = { version = "0.6.1", path = "../../shared" }
 fvm_ipld_hamt = { version = "0.5.1", path = "../../ipld/hamt"}
 fvm_ipld_amt = { version = "0.4.1", path = "../../ipld/amt"}
 fvm_ipld_car = { version = "0.4.1", path = "../../ipld/car" }
->>>>>>> 6a42089d
 fvm_ipld_blockstore = { version = "0.1.0", path = "../../ipld/blockstore" }
 fvm_ipld_encoding = { version = "0.2.0", path = "../../ipld/encoding" }
 
@@ -54,13 +47,8 @@
 walkdir = "2.3"
 regex = { version = "1.0" }
 ittapi-rs = { version = "0.1.6", optional = true }
-<<<<<<< HEAD
-actors-v6 = { version = "~6.2", package = "fil_builtin_actors_bundle" }
-actors-v7 = { version = "~7.2", package = "fil_builtin_actors_bundle" }
-=======
 actors-v6 = { version = "~6.3", package = "fil_builtin_actors_bundle" }
 actors-v7 = { version = "~7.3", package = "fil_builtin_actors_bundle" }
->>>>>>> 6a42089d
 libipld-core = { version = "0.13.1", features = ["serde-codec"] }
 
 [features]
