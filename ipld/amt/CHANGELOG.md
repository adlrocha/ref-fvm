# Changelog

<<<<<<< HEAD
## [Unreleased]
=======
## [Unreleased]

## 0.4.1

- Update `fvm_ipld_encoding` to 0.2.0.
>>>>>>> 6a42089d
<|MERGE_RESOLUTION|>--- conflicted
+++ resolved
@@ -1,11 +1,7 @@
 # Changelog
 
-<<<<<<< HEAD
-## [Unreleased]
-=======
 ## [Unreleased]
 
 ## 0.4.1
 
-- Update `fvm_ipld_encoding` to 0.2.0.
->>>>>>> 6a42089d
+- Update `fvm_ipld_encoding` to 0.2.0.